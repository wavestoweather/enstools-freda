"""
Implementation for the NDA
"""
from enstools.misc import spherical2cartesian, distance
from enstools.da.nda.algorithms import Algorithm
from enstools.da.support import feedback_file
from enstools.mpi import onRank0, isGt1
from enstools.mpi.logging import log_and_time, log_on_rank
from enstools.mpi.grids import UnstructuredGrid
from enstools.io.reader import expand_file_pattern, read
from typing import Union, List, Dict, Any
from petsc4py import PETSc
from numba import jit, objmode
import numpy as np
import os
import logging
import xarray as xr
from sklearn.neighbors import KDTree
import inspect
import re

class DataAssimilation:
    """
    Data Assimilation Tool
    """
    def __init__(self, grid: UnstructuredGrid, localization_radius: float = 500000.0, comm: PETSc.Comm = None, rho: float = 1.0, det: int = 0):
        """
        Create a new data assimilation context for the given grid.

        Parameters
        ----------
        grid: UnstructuredGrid
                Grid and Data management structure for the data assimilation

        localization_radius:
                radius of localization to be used in the assimilation. Default = 500000.0 m

        comm:
                MPI communicator. If not given, then the communicator of the grid is used.
        """
        # store the comm object and an mpi4py version of it for internal usage
        if comm is None:
            self.comm = grid.comm
        else:
            self.comm = comm
        self.mpi_rank: int = self.comm.Get_rank()
        self.mpi_size: int = self.comm.Get_size()
        self.comm_mpi4py = self.comm.tompi4py()

        # other internal structures.
        self.grid: UnstructuredGrid = grid
        self.state_file_names: List[str] = None
        self.state_variables: Dict[str, Dict[str, Any]] = {}

        # dataset for observations
        self.observations = {}
        self.obs_kdtree: KDTree = None
        self.obs_coords: np.ndarray = None
        self.localization_radius: float = localization_radius
        
        # remaining da settings
        self.rho = rho
        self.det = det

        # create a kd-tree for all grid points on the current processor
        self.local_kdtree: KDTree = KDTree(self.grid.getLocalArray("coordinates_cartesian"))

    def load_state(self, filenames: Union[str, List[str]], member_re: str = None, variables=None):
        """
        load the state vector from first guess files. One file per member is expended.

        Parameters
        ----------
        filenames:
                list of file names or pattern for names. When no pattern is given, files are ordered alphabetically
                and are expected to represent one member each.

        member_re:
                regular expression that is used to read the member number for the filename or path.
                Example: r'm(\\d\\d\\d)'.

        variables:
                variables to load from the input files. If None, then all variables are with a time dimension are
                loaded.
        """
        log_and_time(f"DataAssimilation.load_state", logging.INFO, True, self.comm)
        # make sure that everyone works on the same list of files
        if onRank0(self.comm):
            # open one file, or multiple files?
            if not isinstance(filenames, (list, tuple)):
                if isinstance(filenames, str):
                    filenames = [filenames]
                else:
                    raise NotImplementedError("unsupported type of argument: %s" % type(filenames))

            # construct a list of all filenames
            expanded_filenames = []
            for filename in filenames:
                # is the filename a pattern?
                files = expand_file_pattern(filename)
                for one_file in files:
                    one_file = os.path.abspath(one_file)
                    expanded_filenames.append(one_file)
            expanded_filenames.sort()
        else:
            expanded_filenames = None
        expanded_filenames = self.comm_mpi4py.bcast(expanded_filenames, root=0)

        # keep the original file names. save_state makes use of them to get file names for output files.
        self.state_file_names = expanded_filenames

        # open the first file to get the dimensions for the state
        log_and_time(f"reading file {expanded_filenames[0]} to get information about the state dimension.", logging.INFO, True, self.comm, 0)
        if onRank0(self.comm):
            ds = read(expanded_filenames[0])
            # only specific variables or all variables?
            if variables is None:
                variables = []
                for var in ds.variables:
                    if len(ds[var].dims) >= 2 and ds[var].dims[0] == "time":
                        variables.append(var)
            # collect information about the state variables. this is later used for writing files
            layer_start = 0
            for ivar, varname in enumerate(variables):
                n_layers = 1
                if len(ds[varname].shape) == 3:
                    n_layers = ds[varname].shape[1]
                self.state_variables[varname] = {
                    "dims": ds[varname].dims,
                    "attrs": ds[varname].attrs,
                    "shape": ds[varname].shape,
                    "index": ivar,
                    "layer_start": layer_start,
                    "layer_size": n_layers
                }
                layer_start += n_layers
            self.state_variables["__names"] = variables
            self.state_variables["__coordinates"] = {}
            for coord in ds.coords:
                self.state_variables["__coordinates"][coord] = ds.coords[coord]
            state_shape = (self.grid.ncells, layer_start, len(expanded_filenames))
        else:
            state_shape = None
            self.state_variables = None
        state_shape = self.comm_mpi4py.bcast(state_shape, root=0)
        self.state_variables = self.comm_mpi4py.bcast(self.state_variables, root=0)
        log_on_rank(f"creating the state with {len(self.state_variables['__names'])} variables, {len(expanded_filenames)} members and a shape of {state_shape}.", logging.INFO, self.comm, 0)

        # create the state variable
        self.grid.addVariable("state", shape=state_shape)
        log_and_time(f"reading file {expanded_filenames[0]} to get information about the state dimension.", logging.INFO, False, self.comm, 0)

        # loop over all files. Every rank reads one files
        for ifile in range(0, len(expanded_filenames), self.mpi_size):
            if ifile + self.mpi_rank < len(expanded_filenames):
                one_filename = expanded_filenames[ifile + self.mpi_rank]
                log_and_time(f"reading file {one_filename}", logging.INFO, True, self.comm, 0)
                ds = read(one_filename)
                rank_has_data = True
            else:
                one_filename = None
                rank_has_data = False
                ds = None
            rank_has_data = self.comm_mpi4py.allgather(rank_has_data)

            # upload variables in a loop over all variables
            for ivar, varname in enumerate(self.state_variables['__names']):
                if ds is not None:
                    log_and_time(f"reading variable {varname}", logging.INFO, True, self.comm, -1)
                    values = ds[varname].values[0, ...].transpose()
                    log_and_time(f"reading variable {varname}", logging.INFO, False, self.comm, -1)
                else:
                    values = np.empty(0, PETSc.RealType)

                # for now, upload only one variable at a time.
                for rank in range(self.mpi_size):
                    # skip ranks that have no data anymore
                    if not rank_has_data[rank]:
                        continue
                    # the source uploads data, all other receive only.
                    layer_start = self.state_variables[varname]["layer_start"]
                    layer_end = layer_start + self.state_variables[varname]["layer_size"]
                    if layer_end > layer_start + 1:
                        part = (slice(layer_start, layer_end), ifile + rank)
                    else:
                        part = (layer_start, ifile + rank)
                    if rank == self.mpi_rank:
                        self.grid.scatterData("state", values=values, source=rank, part=part)
                    else:
                        self.grid.scatterData("state", values=np.empty(0, PETSc.RealType), source=rank, part=part)

            if one_filename is not None:
                log_and_time(f"reading file {one_filename}", logging.INFO, False, self.comm, 0)

        # update ghost values of the complete state
        self.grid.updateGhost("state")
        log_and_time(f"DataAssimilation.load_state", logging.INFO, False, self.comm)

    def get_state_variable(self, varname: str) -> np.ndarray:
        """
        get a part the the state.

        Parameters
        ----------
        varname:
                name of the variable to get

        Returns
        -------
        view onto a part of the state, not a copy!
        """
        # is it a known variable?
        if not varname in self.state_variables["__names"]:
            raise ValueError(f"the variable {varname} is not part of the state. Known parts are {', '.join(self.state_variables['__names'])}")

        # get the local part of the state array
        layer_start = self.state_variables[varname]["layer_start"]
        layer_end = self.state_variables[varname]["layer_size"] + layer_start
        if layer_end > layer_start + 1:
            part = (slice(None), slice(layer_start, layer_end), slice(None))
        else:
            part = (slice(None), layer_start, slice(None))
        data = self.grid.getLocalArray("state")[part]
        return data

    def backup_state(self) -> np.ndarray:
        """
        This function returns a copy of the local partition of the state. It can be used in interactive environments
        to test the same algorithm multiple times on the same ensemble state.

        Returns
        -------
        np.ndarray:
                copy of the ensemble state
        """
        return self.grid.getLocalArray("state").copy()

    def restore_state(self, state: np.ndarray):
        """
        restore a copy of the state taken before with `backup_state`.

        Parameters
        ----------
        state: np.ndarray
                copy of the state taken with `backup_state`. The dimensionality has to match the current state.
        """
        dest = self.grid.getLocalArray("state")
        if state.shape != dest.shape:
            raise ValueError(f"restore_state: expected shape: {dest.shape}, given shape: {state.shape}")
        dest[:] = state[:]

    def save_state(self, output_folder: str, member_folder: str = None):
        """
        Collect the distributed state back from all processors and store it back to individual files (one per member).
        The original file names are used.

        Parameters
        ----------
        output_folder:
                folder for all output files. Without member_folder, all files are written into the same folder.

        member_folder:
                A format string for member-sub-folders. The format is used for python string formatting and should
                contain one integer place. Example: 'm%03d'.
        """
        log_and_time(f"DataAssimilation.save_state", logging.INFO, True, self.comm)
        # get a list of variables with the original order
        variables = self.state_variables["__names"]

        # check the exisitence of the output folder.
        if onRank0(self.comm) and not os.path.exists(output_folder):
            raise IOError(f"output folder not found: {output_folder}")

        # show that one folder per member is created
        if member_folder is not None:
            log_on_rank(f"using pattern for member-sub-folders: {member_folder}", logging.INFO, self.comm)

        # create names for output file from the input filenames
        output_files = []
        for i_file, one_file in enumerate(self.state_file_names):
            if member_folder is not None:
                one_output_file = os.path.join(output_folder, member_folder % (i_file + 1), os.path.basename(one_file))
            else:
                one_output_file = os.path.join(output_folder, os.path.basename(one_file))
            base, ext = os.path.splitext(one_output_file)
            one_output_file = base + ".nc"
            if one_output_file in output_files:
                raise IOError("names of output files are not unique. Try to use the member_folder argument!")
            output_files.append(one_output_file)

        # loop over all files. Every rank writes one file
        for ifile in range(0, len(output_files), self.mpi_size):
            if ifile + self.mpi_rank < len(output_files):
                one_filename = output_files[ifile + self.mpi_rank]
                log_and_time(f"writing file {one_filename}", logging.INFO, True, self.comm, self.mpi_rank)
                ds = xr.Dataset()
                # restore coordinates
                for coord in self.state_variables["__coordinates"]:
                    ds.coords[coord] = self.state_variables["__coordinates"][coord]
                ds.attrs["ensemble_member"] = ifile + self.mpi_rank + 1
                rank_has_data = True
            else:
                one_filename = None
                rank_has_data = False
                ds = None
            rank_has_data = self.comm_mpi4py.allgather(rank_has_data)

            # download variables in a loop over all variables
            for ivar, varname in enumerate(variables):
                # for now, download only one variable at a time.
                for rank in range(self.mpi_size):
                    # skip ranks that have no data anymore
                    if not rank_has_data[rank]:
                        continue
                    # the destination downloads data, all other receive an empty array.
                    layer_start = self.state_variables[varname]["layer_start"]
                    layer_end = self.state_variables[varname]["layer_size"] + layer_start
                    if layer_end > layer_start + 1:
                        part = (slice(layer_start, layer_end), ifile + rank)
                    else:
                        part = (layer_start, ifile + rank)
                    values = self.grid.gatherData("state", dest=rank, part=part)

                    if rank == self.mpi_rank:
                        values = values.transpose().reshape(self.state_variables[varname]["shape"])
                        ds[varname] = xr.DataArray(values, dims=self.state_variables[varname]["dims"],
                                                   name=varname, attrs=self.state_variables[varname]["attrs"])

            # every process now writes the content of one member to disk
            if one_filename is not None:
                # make sure that the parent folder exists, that is necessary for member folders.
                if not os.path.isdir(os.path.dirname(one_filename)):
                    os.makedirs(os.path.dirname(one_filename))
                # actually store the file on disk
                ds.to_netcdf(one_filename, engine="scipy")
                log_and_time(f"writing file {one_filename}", logging.INFO, False, self.comm, self.mpi_rank)

        log_and_time(f"DataAssimilation.save_state", logging.INFO, False, self.comm, 0, True)

    def load_observations(self, filename: str):
        """
        load observations from a feedback file.

        Parameters
        ----------
        filename:
                name of a netcdf feedback file created by enstools.da.support.FeedbackFile or any compatible tool.
        """
        # read the input file on the first rank and distribute numpy arrays to all ranks
        log_and_time(f"DataAssimilation.load_observations({filename})", logging.INFO, True, self.comm, 0, False)
        log_and_time(f"loading and distributing data", logging.INFO, True, self.comm, 0, False)
        if onRank0(self.comm):
            ff = read(filename)
            variables = {}
            for var in ff.variables:
                variables[var] = (ff[var].shape, ff[var].dtype)
        else:
            ff = None
            variables = None
        variables = self.comm_mpi4py.bcast(variables)
        for var in variables:
            if onRank0(self.comm):
                self.observations[var] = ff[var].values
            else:
                self.observations[var] = np.empty(variables[var][0], dtype=variables[var][1])
            self.comm_mpi4py.Bcast(self.observations[var], root=0)
        log_and_time(f"loading and distributing data", logging.INFO, False, self.comm, 0, False)

        # create a kd-tree from all reports on the first rank. The first rank will schedule the
        log_and_time(f"splitting observation in non-overlapping subsets", logging.INFO, True, self.comm, 0, False)
        if onRank0(self.comm):
            # calculate cartesian coordinates for all observation reports
            self.obs_coords = spherical2cartesian(self.observations["lon"] / 180.0 * np.pi,
                                                  self.observations["lat"] / 180.0 * np.pi)
            #self.obs_kdtree = scipy.spatial.cKDTree(self.obs_coords)
            self.obs_kdtree = KDTree(self.obs_coords)

            # calculate sets of observation reports that are not overlapping
            self._calculate_non_overlapping_reports()

        # distribute the non-overlapping sets of reports
        if onRank0(self.comm):
            report_set_sizes = [self.observations["report_sets"].shape, self.observations["report_set_indices"].shape]
        else:
            report_set_sizes = None
        report_set_sizes = self.comm_mpi4py.bcast(report_set_sizes, root=0)
        if not onRank0(self.comm):
            self.observations["report_sets"] = np.empty(report_set_sizes[0], dtype=np.int32)
            self.observations["report_set_indices"] = np.empty(report_set_sizes[1], dtype=np.int32)
        self.comm_mpi4py.Bcast(self.observations["report_sets"], root=0)
        self.comm_mpi4py.Bcast(self.observations["report_set_indices"], root=0)

        log_and_time(f"splitting observation in non-overlapping subsets", logging.INFO, False, self.comm, 0, True)
        log_and_time(f"DataAssimilation.load_observations({filename})", logging.INFO, False, self.comm, 0, False)

    def _calculate_non_overlapping_reports(self):
        """
        Create sets of reports that are not overlapping. The result will be stored in self.observations["report_sets"]
        and self.observations["report_set_indices"].
        """
<<<<<<< HEAD
        
=======

>>>>>>> 0850076a
        # reference to kdtree without 'self' for usage in numba object code.
        obs_kdtree = self.obs_kdtree

        # define helper functions
        def __get_obs_in_radius(coords: np.ndarray, radius: float, neighbours: np.ndarray) -> int:
            """
            wrapper for self.obs_kdtree that can be called from numba nopython functions.

            Parameters
            ----------
            coords:
                    array the shape (1, 3). The coordinates of one observation.

            radius:
                    search radius for observations. Should be >= self.localization_radius

            neighbours:
                    return values: indices of neighbours within the radius around coods.

            Returns
            -------
            number of values stored in neighbours
            """
<<<<<<< HEAD
            #indices = self.obs_kdtree.query_radius(coords, r=radius)
=======
>>>>>>> 0850076a
            indices = obs_kdtree.query_radius(coords, r=radius)
            neighbours[:indices[0].size] = indices[0]
            return indices[0].size

        @jit(nopython=True)
        def __get_first_unused_not_in_blacklist(unused_reports: set, blacklist: set) -> int:
            """
            Find the first unused report that is not yet blacklisted.

            Parameters
            ----------
            unused_reports:
                    set of all not yet used reports.

            blacklist:
                    set of un-usable reports (due to overlap)

            Returns
            -------
            index of the first unused report.
            """
            for i in unused_reports:
                if not i in blacklist:
                    return i
            # nothing found?
            return -1

        @jit(nopython=True)
        def __get_report_sets(coords: np.ndarray, grid_indices: np.ndarray, radius: float):
            """
            Given the coordinates of all report and the localization radius, non-overlapping subsets of
            reports are generated.

            Idea of the algorithm:
            - start with the first report.
            - find all reports within 2x radius, put them into a blacklist
            - iterate over reports until we find the first one not in the blacklist
            - add this report to the non-overlapping set and remove them from the list of all reports
            - find all neighbours and blacklist them
            - continue until the end of the reports-array is reached. One set is now ready.
            - clear the blacklist
            - start over again with the first observation not yet used.
            - continue until the used array contains all reports.

            Parameters
            ----------
            coords:
                    cartesian coordinates of the observations with shape (nobs, 3)

            grid_indices:
                    indices within the global grid to which a report belongs.

            Returns
            -------
            report_sets, report_set_indices:
                    first element: np.ndarray with (nsets, 2). First value: first report in set, second value: number of
                                   reports in set.
                    second element: np.ndarray with indices of reports.
            """
            # create a array for all reports. This will be the second element of the returned tuple
            # the size of the report_sets is not known in advance and can not be allocated here
            n_reports = coords.shape[0]
            report_set_indices = np.empty(n_reports, dtype=np.int32)

            # create a temporal array used to store all neighbour indices. Worst case is, that all reports
            # are neighbours
            neighbour_indices = np.empty(n_reports, dtype=np.int32)

            # the list of the report sets is initially large enough to contain all reports. Only the used part is
            # later returned.
            report_set_list = np.empty((n_reports, 2), dtype=np.int32)

            # we start with all reports in an unused state
            unused_reports = np.ones(n_reports, dtype=np.int8)
            available_reports = np.empty(n_reports, dtype=np.int8)
            unused_number = n_reports
            unused_first = 0
            unused_last = n_reports
            available_first = 0

            # loop over all reports until they all have been used.
            current_report = 0
            current_report_set = 0
            next_report = 0
            next_report_coords = np.empty((1, 3), dtype=np.float32)
            while unused_number > 0:
                first_report_in_set = current_report

                # put all unused reports in a list of available reports for the next report set
                is_first = True
                for nr in range(unused_first, unused_last):
                    if unused_reports[nr] == 1:
                        if is_first:
                            unused_first = nr
                            available_first = nr
                            is_first = False
                        available_reports[nr] = 1
                        unused_last = nr
                available_number = unused_number
                unused_last += 1

                # loop over all reports that are not yet part of the current report set or blacklisted
                while available_number > 0:
                    # find the first usable report (not overlapping with localization radii of other reports, not used)
                    for nr in range(available_first, unused_last):
                        if available_reports[nr] == 1:
                            next_report = nr
                            available_reports[nr] = 0
                            available_first = nr + 1
                            available_number -= 1
                            break

                    # remove this report from the list of not yet used reports.
                    unused_reports[next_report] = 0
                    unused_number -= 1
                    report_set_indices[current_report] = next_report
                    current_report += 1

                    # find all neighbours
                    next_report_coords[0, :] = coords[next_report, :]
                    with objmode(n_neighbours="int64"):
                        n_neighbours = __get_obs_in_radius(next_report_coords, 2.1 * radius, neighbour_indices)

                    # blacklist all observations in the circle, but use 100% overlaps (reports that are assigned
                    # to the same grid cell)
                    for j in range(n_neighbours):
                        # skip all observations that are already used or blacklisted for this round.
                        if available_reports[neighbour_indices[j]] == 0:
                            continue
                        # reports are assigned to the some gird cell in the global grid. They can be processed together.
                        if grid_indices[neighbour_indices[j]] == grid_indices[next_report]:
                            unused_reports[neighbour_indices[j]] = 0
                            unused_number -= 1
                            report_set_indices[current_report] = neighbour_indices[j]
                            current_report += 1
                        # all others are not available for this report set.
                        available_reports[neighbour_indices[j]] = 0
                        available_number -= 1

                # store information about this reports set
                report_set_list[current_report_set, 0] = first_report_in_set
                report_set_list[current_report_set, 1] = current_report - first_report_in_set
                current_report_set += 1

            # the result array is only a subset of the original report_set_list, which is large enough for all reports.
            report_sets = report_set_list[:current_report_set, :]

            return report_sets, report_set_indices

        # run the split up function
        self.observations["report_sets"], self.observations["report_set_indices"] = \
            __get_report_sets(self.obs_coords,
            self.observations["index_x"],
            2*self.localization_radius)

        # show information about the non-overlapping sets
        report_set_size_hist,  report_set_size_edges = \
            np.histogram(self.observations['report_sets'][:, 1], bins=min(10, self.observations['report_sets'].shape[0]))
        report_set_size_edges = np.floor(report_set_size_edges).astype(np.int32)
        for bin in range(report_set_size_hist.size):
            log_on_rank(f"report sets with {report_set_size_edges[bin]} to {report_set_size_edges[bin+1]} reports: {report_set_size_hist[bin]}",
                    logging.INFO, self.comm)

    def run(self, algorithm: Algorithm):
        """
        Start the actual data assimilation. The assimilate method of the provided algorithm object will be called as
        often as necessary to process all observations that have been added before with load_observations.

        Parameters
        ----------
        algorithm:
                the class or an instance of a class that implement enstools.da.nda.Algorithm.
        """
        # create an instance of the algorithm argument if not done outside
        if inspect.isclass(algorithm):
            algorithm = algorithm()
        log_and_time(f"DataAssimilation.run({algorithm.__class__.__name__})", logging.INFO, True, self.comm, 0, True)

        # create observation array
        n_obs = self.observations["obs"].shape[0]
        observations = np.empty((n_obs, 3), dtype=np.float32)
        observations[:, 0] = self.observations["obs"]
        observations[:, 1] = self.observations["e_o"]
        observations[:, 2] = self.observations["level"]
        observations_type = np.empty((n_obs, 2), dtype=np.int32)
        observations_type[:, 0] = self.observations["varno"]
        observations_type[:, 1] = self.observations["level_typ"]

        # arrays used to describe reports
        report_set_indices = self.observations["report_set_indices"]
        i_body = self.observations["i_body"]
        l_body = self.observations["l_body"]
        index_x = self.observations["index_x"]

        # create the map of the state. This includes indices of variables inside the state variable
        max_var = max(feedback_file.tables["varnames"].keys()) + 1
        state_map = np.empty((max_var, 2), dtype=np.int32)
        state_map[:] = -1
        for one_var in self.state_variables["__names"]:
            if one_var in feedback_file.tables["name2varno"]:
                varno = feedback_file.tables["name2varno"][one_var]
                state_map[varno, 0] = self.state_variables[one_var]["layer_start"]
                state_map[varno, 1] = self.state_variables[one_var]["layer_size"]

        # array for updated indices of the state
        updated = np.empty(self.grid.getLocalArray("state").shape[0], dtype=np.int8)

        # the coordinates of the local part of the grid
        coords = self.grid.getLocalArray("coordinates_cartesian")
        clon = self.grid.getLocalArray("clon")
        clat = self.grid.getLocalArray("clat")

        # here we loop over all non-overlapping sets of reports created before by _calculate_non_overlapping_reports
        for iset in range(self.observations["report_sets"].shape[0]):
            log_and_time(f"working on report set {iset+1} of {self.observations['report_sets'].shape[0]}",
                         logging.INFO, True, self.comm, 0, False)

            # create the arguments for the next call to assimilate
            reports = np.empty((self.observations["report_sets"][iset, 1], 4), dtype=np.int32)
            for ireport in range(self.observations["report_sets"][iset, 1]):
                index_in_report_set_indices = ireport + self.observations["report_sets"][iset, 0]
                reports[ireport, 0] = i_body[report_set_indices[index_in_report_set_indices]]
                reports[ireport, 1] = l_body[report_set_indices[index_in_report_set_indices]]
                # the index_x variable contains global indices and needs to be translated to local indices owned
                # the individual processors.
                if isGt1(self.comm):
                    reports[ireport, 2] = \
                        self.grid._global2local_permutation_indices[index_x[
                            report_set_indices[index_in_report_set_indices]]]
                else:
                    reports[ireport, 2] = index_x[report_set_indices[index_in_report_set_indices]]

            # filter for reports that are processed on other processors.
            if isGt1(self.comm):
                local_reports = np.where(reports[:, 2] > -1)[0]
                reports = reports[local_reports, :]

            # find grid points within the localization radius of each report.
            # at first, get unique indices of reports on the grid
            unique_indices = np.empty(reports.shape[0], dtype=np.int32)
            unique_indices_dict = {}
            for ireport in range(reports.shape[0]):
                if not reports[ireport, 2] in unique_indices_dict:
                    reports[ireport, 3] = len(unique_indices_dict)
                    unique_indices_dict[reports[ireport, 2]] = reports[ireport, 3]
                    unique_indices[reports[ireport, 3]] = reports[ireport, 2]
                else:
                    reports[ireport, 3] = unique_indices_dict[reports[ireport, 2]]
            unique_indices = unique_indices[:len(unique_indices_dict)]

            # only continue if we have local reports
            if unique_indices.shape[0] > 0:
                # this returns an array of array objects, convert to one array
                _affected_points = self.local_kdtree.query_radius(coords[unique_indices, :], r=2*self.localization_radius)
                _affected_points_max_length = max(list(map(lambda x: x.shape[0], _affected_points)))
                affected_points = np.empty((len(_affected_points), _affected_points_max_length), dtype=np.int32)
                for one_radius in range(len(_affected_points)):
                    affected_points[one_radius, :_affected_points[one_radius].shape[0]] = _affected_points[one_radius]
                    affected_points[one_radius, _affected_points[one_radius].shape[0]:] = -1

                # calculate weights of each affected point
                weigths = np.zeros(affected_points.shape, dtype=np.float32)
                for one_radius in range(len(_affected_points)):
                    lon_of_points = clon[_affected_points[one_radius]]
                    lat_of_points = clat[_affected_points[one_radius]]
                    dist = distance(clat[unique_indices[one_radius]],
                                    lat_of_points,
                                    clon[unique_indices[one_radius]],
                                    lon_of_points)
                    weigths[one_radius, :_affected_points[one_radius].shape[0]] = \
                        algorithm.weights_for_gridpoint(self.localization_radius, dist)
            else:
                affected_points = np.empty((0, 0), dtype=np.int32)
                weigths = np.empty((0, 0), dtype=np.float32)

            # assimilate the observations of the current report set
            log_and_time(f"{algorithm.__class__.__name__}.assimilate()", logging.INFO, True, self.comm, 0, False)
            # only call the assimilate function if we have anything to do. It is possible the one rank is already ready
            # while another rank is still processing.
            updated[:] = 0
            if unique_indices.shape[0] > 0:
                algorithm.assimilate(self.grid.getLocalArray("state"), state_map, observations, observations_type, reports, affected_points, weigths, updated, self.det, self.rho)
            self.comm.barrier()
            log_and_time(f"{algorithm.__class__.__name__}.assimilate()", logging.INFO, False, self.comm, 0, False)

            # update overlapping regions in both directions
            local_updated = updated.nonzero()[0]
            self.grid.updateGhost("state", local_indices=local_updated, direction="O2G")
            self.grid.updateGhost("state", local_indices=local_updated, direction="G2O")

            log_and_time(f"working on report set {iset + 1} of {self.observations['report_sets'].shape[0]}",
                         logging.INFO, False, self.comm, 0, False)

        log_and_time(f"DataAssimilation.run({algorithm.__class__.__name__})", logging.INFO, False, self.comm, 0, True)<|MERGE_RESOLUTION|>--- conflicted
+++ resolved
@@ -398,11 +398,6 @@
         Create sets of reports that are not overlapping. The result will be stored in self.observations["report_sets"]
         and self.observations["report_set_indices"].
         """
-<<<<<<< HEAD
-        
-=======
-
->>>>>>> 0850076a
         # reference to kdtree without 'self' for usage in numba object code.
         obs_kdtree = self.obs_kdtree
 
@@ -426,10 +421,6 @@
             -------
             number of values stored in neighbours
             """
-<<<<<<< HEAD
-            #indices = self.obs_kdtree.query_radius(coords, r=radius)
-=======
->>>>>>> 0850076a
             indices = obs_kdtree.query_radius(coords, r=radius)
             neighbours[:indices[0].size] = indices[0]
             return indices[0].size
